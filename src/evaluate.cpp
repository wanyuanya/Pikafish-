--- conflicted
+++ resolved
@@ -154,13 +154,8 @@
 
   // ThreatenedByPawn[PieceType] contains a penalty according to which piece
   // type is attacked by an enemy pawn.
-<<<<<<< HEAD
   const Score ThreatenedByPawn[PIECE_TYPE_NB] = {
-    S(0, 0), S(0, 0), S(87, 118), S(84, 122), S(114, 203), S(121, 217)
-=======
-  const Score ThreatenedByPawn[] = {
     S(0, 0), S(0, 0), S(107, 138), S(84, 122), S(114, 203), S(121, 217)
->>>>>>> 1e6d21db
   };
 
   // Assorted bonuses and penalties used by evaluation
